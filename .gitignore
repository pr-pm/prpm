--- conflicted
+++ resolved
@@ -54,10 +54,8 @@
 .dev/
 .worktrees
 
-<<<<<<< HEAD
 .claude/settings.local.json
 .claude/settings.json
-=======
 
 # START Ruler Generated Files
 /.codex/config.toml
@@ -66,5 +64,4 @@
 /AGENTS.md.bak
 /CLAUDE.md
 /CLAUDE.md.bak
-# END Ruler Generated Files
->>>>>>> 1519e1d1
+# END Ruler Generated Files