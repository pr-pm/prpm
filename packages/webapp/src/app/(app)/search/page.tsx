--- conflicted
+++ resolved
@@ -15,7 +15,7 @@
 } from '@/lib/api'
 import PackageModal from '@/components/PackageModal'
 
-type TabType = 'all' | 'packages' | 'collections' | 'skills' | 'slash-commands' | 'agents'
+type TabType = 'packages' | 'collections' | 'skills' | 'slash-commands' | 'agents'
 
 function SearchPageContent() {
   const router = useRouter()
@@ -23,7 +23,7 @@
 
   // Track initial URL params to prevent reset on mount
   const initialParams = useState(() => ({
-    tab: searchParams.get('tab') as TabType || 'all',
+    tab: searchParams.get('tab') as TabType || 'packages',
     query: searchParams.get('q') || '',
     type: searchParams.get('type') as PackageType || '',
     category: searchParams.get('category') || '',
@@ -62,7 +62,7 @@
     const params = new URLSearchParams()
 
     if (query) params.set('q', query)
-    if (activeTab !== 'all') params.set('tab', activeTab)
+    if (activeTab !== 'packages') params.set('tab', activeTab)
     if (selectedType) params.set('type', selectedType)
     if (selectedCategory) params.set('category', selectedCategory)
     if (selectedTags.length > 0) params.set('tags', selectedTags.join(','))
@@ -286,7 +286,7 @@
 
   // Load data based on active tab
   useEffect(() => {
-    if (activeTab === 'all' || activeTab === 'packages') {
+    if (activeTab === 'packages') {
       fetchPackages()
     } else if (activeTab === 'collections') {
       fetchCollections()
@@ -380,22 +380,6 @@
 
         {/* Tabs */}
         <div className="flex gap-2 mb-6 border-b border-prpm-border overflow-x-auto">
-<<<<<<< HEAD
-          <button
-            onClick={() => setActiveTab('all')}
-            className={`px-4 sm:px-6 py-3 font-medium transition-colors relative whitespace-nowrap ${
-              activeTab === 'all'
-                ? 'text-prpm-accent'
-                : 'text-gray-400 hover:text-gray-300'
-            }`}
-          >
-            All
-            {activeTab === 'all' && (
-              <div className="absolute bottom-0 left-0 right-0 h-0.5 bg-prpm-accent"></div>
-            )}
-          </button>
-=======
->>>>>>> ac738cd8
           <button
             onClick={() => setActiveTab('packages')}
             className={`px-4 sm:px-6 py-3 font-medium transition-colors relative whitespace-nowrap ${
@@ -479,8 +463,8 @@
                 )}
               </div>
 
-              {/* Type Filter (packages and all tabs) */}
-              {(activeTab === 'packages' || activeTab === 'all') && (
+              {/* Type Filter (packages only) */}
+              {activeTab === 'packages' && (
                 <div className="mb-6">
                   <label className="block text-sm font-medium text-gray-300 mb-2">
                     Type
@@ -582,7 +566,7 @@
             ) : (
               <>
                 {/* Package Results */}
-                {(activeTab === 'all' || activeTab === 'packages' || activeTab === 'skills' || activeTab === 'slash-commands' || activeTab === 'agents') && (
+                {(activeTab === 'packages' || activeTab === 'skills' || activeTab === 'slash-commands' || activeTab === 'agents') && (
                   <div className="space-y-4">
                     {packages.length === 0 ? (
                       <div className="text-center py-20">
