--- conflicted
+++ resolved
@@ -624,29 +624,11 @@
 
         const packageUrl = `${webappUrl}/packages/${encodeURIComponent(manifest.name)}`;
 
-        // Determine the install command format
-        let installCmd: string;
-        if (selectedOrgId) {
-          const selectedOrg = userInfo.organizations.find((org: any) => org.id === selectedOrgId);
-          installCmd = `prpm install @${selectedOrg?.name || 'org'}/${manifest.name}`;
-        } else {
-          // Personal package - use author
-          const authorName = typeof manifest.author === 'string'
-            ? manifest.author
-            : manifest.author.name;
-          installCmd = `prpm install @${authorName}/${manifest.name}`;
-        }
-
         console.log('');
         console.log('✅ Package published successfully!');
         console.log('');
-<<<<<<< HEAD
-        console.log(`   Package: ${manifest.name}@${result.version}`);
-        console.log(`   Install: ${installCmd}`);
-=======
         console.log(`   Package: ${result.name}@${result.version}`);
         console.log(`   Install: prpm install ${result.name}`);
->>>>>>> e3a6211c
         console.log('');
 
         publishedPackages.push({
