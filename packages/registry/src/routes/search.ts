/**
 * Search and discovery routes
 */

import { FastifyInstance, FastifyRequest, FastifyReply } from 'fastify';
import { query } from '../db/index.js';
import { cacheGet, cacheSet } from '../cache/redis.js';
import { Package, Format, Subtype } from '../types.js';
import { getSearchProvider } from '../search/index.js';

export async function searchRoutes(server: FastifyInstance) {
  // Full-text search
  server.get('/', {
    schema: {
      tags: ['search'],
      description: 'Search packages by name, description, tags, or keywords. Query optional when using format/subtype filter.',
      querystring: {
        type: 'object',
        properties: {
          q: { type: 'string' },
          format: {
            anyOf: [
              { type: 'string', enum: ['cursor', 'claude', 'continue', 'windsurf', 'copilot', 'kiro', 'agents.md', 'generic', 'mcp'] },
              { type: 'array', items: { type: 'string', enum: ['cursor', 'claude', 'continue', 'windsurf', 'copilot', 'kiro', 'agents.md', 'generic', 'mcp'] } }
            ]
          },
          subtype: {
            anyOf: [
              { type: 'string', enum: ['rule', 'agent', 'skill', 'slash-command', 'prompt', 'workflow', 'tool', 'template', 'collection', 'chatmode'] },
              { type: 'array', items: { type: 'string', enum: ['rule', 'agent', 'skill', 'slash-command', 'prompt', 'workflow', 'tool', 'template', 'collection', 'chatmode'] } }
            ]
          },
          tags: { type: 'array', items: { type: 'string' } },
          category: { type: 'string' },
          author: { type: 'string' },
          verified: { type: 'boolean' },
          featured: { type: 'boolean' },
          limit: { type: 'number', default: 20, minimum: 1, maximum: 100 },
          offset: { type: 'number', default: 0, minimum: 0 },
          sort: { type: 'string', enum: ['downloads', 'created', 'updated', 'quality', 'rating'], default: 'downloads' },
        },
      },
    },
  }, async (request: FastifyRequest, reply: FastifyReply) => {
    const { q, format, subtype, tags, category, author, verified, featured, limit = 20, offset = 0, sort = 'downloads' } = request.query as {
      q?: string;
      format?: Format | Format[];
      subtype?: Subtype | Subtype[];
      tags?: string[];
      category?: string;
      author?: string;
      verified?: boolean;
      featured?: boolean;
      limit?: number;
      offset?: number;
      sort?: 'downloads' | 'created' | 'updated' | 'quality' | 'rating';
    };

    // Build cache key
    const cacheKey = `search:${JSON.stringify(request.query)}`;

    // Check cache
    const cached = await cacheGet<any>(server, cacheKey);
    if (cached) {
      return cached;
    }

    // Use search provider (PostgreSQL or OpenSearch)
    const searchProvider = getSearchProvider(server);
    const response = await searchProvider.search(q || '', {
      format,
      subtype,
      tags,
      category,
      author,
      verified,
      featured,
      sort,
      limit,
      offset,
    });

    // Cache for 5 minutes
    await cacheSet(server, cacheKey, response, 300);

    return response;
  });

  // Trending packages (most downloaded in last 7 days)
  server.get('/trending', {
    schema: {
      tags: ['search'],
      description: 'Get trending packages based on recent downloads',
      querystring: {
        type: 'object',
        properties: {
          format: { type: 'string', enum: ['cursor', 'claude', 'continue', 'windsurf', 'copilot', 'kiro', 'agents.md', 'generic', 'mcp'] },
          subtype: { type: 'string', enum: ['rule', 'agent', 'skill', 'slash-command', 'prompt', 'workflow', 'tool', 'template', 'collection', 'chatmode'] },
          limit: { type: 'number', default: 20, minimum: 1, maximum: 100 },
        },
      },
    },
  }, async (request: FastifyRequest, reply: FastifyReply) => {
    const { format, subtype, limit = 20 } = request.query as {
      format?: string;
      subtype?: string;
      limit?: number;
    };

    const cacheKey = `search:trending:${format || 'all'}:${subtype || 'all'}:${limit}`;
    const cached = await cacheGet<any>(server, cacheKey);
    if (cached) {
      return cached;
    }

    const conditions: string[] = ["p.visibility = 'public'"];
    const params: unknown[] = [];
    let paramIndex = 1;

    if (format) {
      conditions.push(`p.format = $${paramIndex++}`);
      params.push(format);
    }

    if (subtype) {
      conditions.push(`p.subtype = $${paramIndex++}`);
      params.push(subtype);
    }

    const whereClause = conditions.join(' AND ');

    const result = await query<Package>(
      server,
      `SELECT p.*, u.username as author_username
       FROM packages p
       LEFT JOIN users u ON p.author_id = u.id
       WHERE ${whereClause}
       ORDER BY p.weekly_downloads DESC, p.total_downloads DESC
       LIMIT $${params.length + 1}`,
      [...params, limit]
    );

    const response = { packages: result.rows };

    // Cache for 1 hour
    await cacheSet(server, cacheKey, response, 3600);

    return response;
  });

  // Featured packages
  server.get('/featured', {
    schema: {
      tags: ['search'],
      description: 'Get featured packages',
      querystring: {
        type: 'object',
        properties: {
          format: { type: 'string', enum: ['cursor', 'claude', 'continue', 'windsurf', 'copilot', 'kiro', 'agents.md', 'generic', 'mcp'] },
          subtype: { type: 'string', enum: ['rule', 'agent', 'skill', 'slash-command', 'prompt', 'workflow', 'tool', 'template', 'collection', 'chatmode'] },
          limit: { type: 'number', default: 20, minimum: 1, maximum: 100 },
        },
      },
    },
  }, async (request: FastifyRequest, reply: FastifyReply) => {
    const { format, subtype, limit = 20 } = request.query as {
      format?: string;
      subtype?: string;
      limit?: number;
    };

    const cacheKey = `search:featured:${format || 'all'}:${subtype || 'all'}:${limit}`;
    const cached = await cacheGet<any>(server, cacheKey);
    if (cached) {
      return cached;
    }

    const conditions: string[] = ["p.visibility = 'public'", 'p.featured = TRUE'];
    const params: unknown[] = [];
    let paramIndex = 1;

    if (format) {
      conditions.push(`p.format = $${paramIndex++}`);
      params.push(format);
    }

    if (subtype) {
      conditions.push(`p.subtype = $${paramIndex++}`);
      params.push(subtype);
    }

    const whereClause = conditions.join(' AND ');

    const result = await query<Package>(
      server,
      `SELECT p.*, u.username as author_username
       FROM packages p
       LEFT JOIN users u ON p.author_id = u.id
       WHERE ${whereClause}
       ORDER BY p.quality_score DESC NULLS LAST, p.total_downloads DESC
       LIMIT $${params.length + 1}`,
      [...params, limit]
    );

    const response = { packages: result.rows };

    // Cache for 1 hour
    await cacheSet(server, cacheKey, response, 3600);

    return response;
  });

  // Get all unique tags
  server.get('/tags', {
    schema: {
      tags: ['search'],
      description: 'Get list of all package tags with counts',
    },
  }, async (request, reply) => {
    const cacheKey = 'search:tags';
    const cached = await cacheGet<any>(server, cacheKey);
    if (cached) {
      return cached;
    }

    const result = await query<{ tag: string; count: string }>(
      server,
      `SELECT unnest(tags) as tag, COUNT(*) as count
       FROM packages
       WHERE visibility = 'public'
       GROUP BY tag
       ORDER BY count DESC, tag ASC`
    );

    const response = {
      tags: result.rows.map(r => ({
        name: r.tag,
        count: parseInt(r.count, 10),
      })),
    };

    // Cache for 1 hour
    await cacheSet(server, cacheKey, response, 3600);

    return response;
  });

  // Get all categories
  server.get('/categories', {
    schema: {
      tags: ['search'],
      description: 'Get list of all package categories with counts',
    },
  }, async (request, reply) => {
    const cacheKey = 'search:categories';
    const cached = await cacheGet<any>(server, cacheKey);
    if (cached) {
      return cached;
    }

    const result = await query<{ category: string; count: string }>(
      server,
      `SELECT category, COUNT(*) as count
       FROM packages
       WHERE visibility = 'public' AND category IS NOT NULL
       GROUP BY category
       ORDER BY count DESC, category ASC`
    );

    const response = {
      categories: result.rows.map(r => ({
        name: r.category,
        count: parseInt(r.count, 10),
      })),
    };

    // Cache for 1 hour
    await cacheSet(server, cacheKey, response, 3600);

    return response;
  });

  // Get slash commands
  server.get('/slash-commands', {
    schema: {
      tags: ['search'],
      description: 'Get Claude slash commands',
      querystring: {
        type: 'object',
        properties: {
          q: { type: 'string', description: 'Search query' },
          limit: { type: 'number', default: 20, minimum: 1, maximum: 100 },
          offset: { type: 'number', default: 0, minimum: 0 },
        },
      },
    },
  }, async (request: FastifyRequest, reply: FastifyReply) => {
    const { q, limit = 20, offset = 0 } = request.query as {
      q?: string;
      limit?: number;
      offset?: number;
    };

    const cacheKey = `search:slash-commands:${q || 'all'}:${limit}:${offset}`;
    const cached = await cacheGet<any>(server, cacheKey);
    if (cached) {
      return cached;
    }

    const conditions: string[] = ["p.visibility = 'public'", "p.type = 'claude-slash-command'"];
    const params: unknown[] = [];
    let paramIndex = 1;

    if (q) {
      conditions.push(`(
        to_tsvector('english', coalesce(p.name, '') || ' ' || coalesce(p.description, '')) @@ websearch_to_tsquery('english', $${paramIndex}) OR
        p.name ILIKE $${paramIndex + 1} OR
        $${paramIndex + 2} = ANY(p.tags)
      )`);
      params.push(q, `%${q}%`, q.toLowerCase());
      paramIndex += 3;
    }

    const whereClause = conditions.join(' AND ');

    // Get total count
    const countResult = await query<{ count: string }>(
      server,
      `SELECT COUNT(*) as count FROM packages p WHERE ${whereClause}`,
      params
    );
    const total = parseInt(countResult.rows[0]?.count || '0', 10);

    // Get slash commands
    const result = await query<Package>(
      server,
      `SELECT p.*, u.username as author_username
       FROM packages p
       LEFT JOIN users u ON p.author_id = u.id
       WHERE ${whereClause}
       ORDER BY p.quality_score DESC NULLS LAST, p.total_downloads DESC
       LIMIT $${paramIndex++} OFFSET $${paramIndex++}`,
      [...params, limit, offset]
    );

    const response = {
      packages: result.rows,
      total,
      limit,
      offset,
    };

    // Cache for 5 minutes
    await cacheSet(server, cacheKey, response, 300);

    return response;
  });

  // Get top authors (leaderboard)
  server.get('/authors', {
    schema: {
      tags: ['search'],
      description: 'Get top package authors with their stats',
      querystring: {
        type: 'object',
        properties: {
          limit: { type: 'number', default: 50, minimum: 1, maximum: 500 },
        },
      },
    },
  }, async (request: FastifyRequest, reply: FastifyReply) => {
    const { limit = 50 } = request.query as { limit?: number };

    const cacheKey = `search:authors:${limit}`;
    const cached = await cacheGet<any>(server, cacheKey);
    if (cached) {
      return cached;
    }

    // Get author stats by aggregating packages
    const result = await query<{
      author: string;
      package_count: string;
      total_downloads: string;
      verified: boolean;
      latest_package: string;
    }>(
      server,
      `SELECT
        u.username as author,
        COUNT(p.id)::text as package_count,
        COALESCE(SUM(p.total_downloads), 0)::text as total_downloads,
        u.verified_author as verified,
        (SELECT p2.name FROM packages p2
         WHERE p2.author_id = u.id
         ORDER BY p2.created_at DESC
         LIMIT 1) as latest_package
       FROM users u
       INNER JOIN packages p ON p.author_id = u.id
       WHERE p.visibility = 'public'
       GROUP BY u.id, u.username, u.verified_author
       HAVING COUNT(p.id) > 0
       ORDER BY COUNT(p.id) DESC, SUM(p.total_downloads) DESC
       LIMIT $1`,
      [limit]
    );

    const response = {
      authors: result.rows.map(row => ({
        author: row.author,
        package_count: parseInt(row.package_count, 10),
        total_downloads: parseInt(row.total_downloads, 10),
        verified: row.verified,
        latest_package: row.latest_package,
      })),
      total: result.rows.length,
    };

    // Cache for 10 minutes
    await cacheSet(server, cacheKey, response, 600);

    return response;
  });

  // Lightweight SEO endpoint - package names only (for SSG)
  server.get('/seo/packages', {
    schema: {
      tags: ['search', 'seo'],
      description: 'Get package names for static site generation (lightweight, paginated)',
      querystring: {
        type: 'object',
        properties: {
          limit: { type: 'number', default: 100, minimum: 1, maximum: 1000 },
          offset: { type: 'number', default: 0, minimum: 0 },
        },
      },
    },
  }, async (request: FastifyRequest, reply: FastifyReply) => {
    const { limit = 100, offset = 0 } = request.query as {
      limit?: number;
      offset?: number;
    };

    const cacheKey = `search:seo:packages:${limit}:${offset}`;
    const cached = await cacheGet<any>(server, cacheKey);
    if (cached) {
      return cached;
    }

    // Get total count
    const countResult = await query<{ count: string }>(
      server,
      `SELECT COUNT(*) as count FROM packages WHERE visibility = 'public'`
    );
    const total = parseInt(countResult.rows[0]?.count || '0', 10);

    // Get package names only
    const result = await query<{ name: string; updated_at: string }>(
      server,
      `SELECT name, updated_at
       FROM packages
       WHERE visibility = 'public'
       ORDER BY total_downloads DESC, name ASC
       LIMIT $1 OFFSET $2`,
      [limit, offset]
    );

    const response = {
      packages: result.rows.map(r => r.name),
      total,
      limit,
      offset,
      hasMore: offset + limit < total,
    };

    // Cache for 1 hour (packages don't change frequently)
    await cacheSet(server, cacheKey, response, 3600);

    return response;
  });

  // Lightweight SEO endpoint - collection slugs only (for SSG)
  server.get('/seo/collections', {
    schema: {
      tags: ['search', 'seo'],
      description: 'Get collection slugs for static site generation (lightweight, paginated)',
      querystring: {
        type: 'object',
        properties: {
          limit: { type: 'number', default: 100, minimum: 1, maximum: 1000 },
          offset: { type: 'number', default: 0, minimum: 0 },
        },
      },
    },
  }, async (request: FastifyRequest, reply: FastifyReply) => {
    const { limit = 100, offset = 0 } = request.query as {
      limit?: number;
      offset?: number;
    };

    const cacheKey = `search:seo:collections:${limit}:${offset}`;
    const cached = await cacheGet<any>(server, cacheKey);
    if (cached) {
      return cached;
    }

<<<<<<< HEAD
    // Get total count
    const countResult = await query<{ count: string }>(
      server,
      `SELECT COUNT(*) as count FROM collections WHERE visibility = 'public'`
=======
    // Get total count (collections don't have visibility - all are public)
    const countResult = await query<{ count: string }>(
      server,
      `SELECT COUNT(*) as count FROM collections`
>>>>>>> 37e469c9
    );
    const total = parseInt(countResult.rows[0]?.count || '0', 10);

    // Get collection slugs only
    const result = await query<{ name_slug: string; updated_at: string }>(
      server,
      `SELECT name_slug, updated_at
       FROM collections
<<<<<<< HEAD
       WHERE visibility = 'public'
=======
>>>>>>> 37e469c9
       ORDER BY downloads DESC, name_slug ASC
       LIMIT $1 OFFSET $2`,
      [limit, offset]
    );

    const response = {
      collections: result.rows.map(r => r.name_slug),
      total,
      limit,
      offset,
      hasMore: offset + limit < total,
    };

    // Cache for 1 hour (collections don't change frequently)
    await cacheSet(server, cacheKey, response, 3600);

    return response;
  });
}<|MERGE_RESOLUTION|>--- conflicted
+++ resolved
@@ -504,17 +504,10 @@
       return cached;
     }
 
-<<<<<<< HEAD
-    // Get total count
-    const countResult = await query<{ count: string }>(
-      server,
-      `SELECT COUNT(*) as count FROM collections WHERE visibility = 'public'`
-=======
     // Get total count (collections don't have visibility - all are public)
     const countResult = await query<{ count: string }>(
       server,
       `SELECT COUNT(*) as count FROM collections`
->>>>>>> 37e469c9
     );
     const total = parseInt(countResult.rows[0]?.count || '0', 10);
 
@@ -523,10 +516,6 @@
       server,
       `SELECT name_slug, updated_at
        FROM collections
-<<<<<<< HEAD
-       WHERE visibility = 'public'
-=======
->>>>>>> 37e469c9
        ORDER BY downloads DESC, name_slug ASC
        LIMIT $1 OFFSET $2`,
       [limit, offset]
