/**
 * AI-Powered Prompt Quality Evaluator
 *
 * Uses Anthropic's Claude API to evaluate prompt content quality with expert analysis.
 * Provides detailed scoring on clarity, structure, effectiveness, and best practices.
 */

import Anthropic from '@anthropic-ai/sdk';
import { FastifyInstance } from 'fastify';
import { config } from '../config.js';
import { ANTHROPIC_MODELS } from '../config/models.js';

export interface AIEvaluationResult {
  score: number; // 0.0 to 1.0 (maps to 1.0 points in quality algorithm)
  reasoning: string;
  strengths: string[];
  weaknesses: string[];
  suggestions: string[];
}

export interface AIMetadataResult {
  language?: string;
  framework?: string;
  category?: string;
}

const CLAUDE_MODEL = 'claude-sonnet-4-5-20250929';
/**
 * Evaluate prompt content quality using Claude AI
 * Returns a score from 0.0 to 1.0
 */
export async function evaluatePromptWithAI(
  content: any,
  server: FastifyInstance
): Promise<number> {
  // Check if AI evaluation is enabled and API key is configured
  if (!config.ai.evaluationEnabled || !config.ai.anthropicApiKey) {
    server.log.info('🤖 AI evaluation disabled, using heuristic scoring');
    return evaluatePromptHeuristic(content, server);
  }

  try {
    server.log.info('🤖 Starting AI prompt evaluation...');

    const anthropic = new Anthropic({
      apiKey: config.ai.anthropicApiKey,
    });

    // Extract text content for evaluation
    const promptText = extractPromptText(content);

    if (!promptText || promptText.length < 50) {
      server.log.info({
        promptLength: promptText?.length || 0,
        minRequired: 50
      }, '⚠️  Prompt too short for AI evaluation, using fallback');
      return evaluatePromptHeuristic(content, server);
    }

    server.log.info({
      promptLength: promptText.length,
      hasStructure: !!content?.sections,
      sectionCount: content?.sections?.length || 0
    }, '📊 Extracted prompt text for AI evaluation');

    // Call Claude API with structured evaluation prompt
    const startTime = Date.now();
    const message = await anthropic.messages.create({
<<<<<<< HEAD
      model: ANTHROPIC_MODELS.SONNET_4_5,
=======
      model: CLAUDE_MODEL,
>>>>>>> cb063a02
      max_tokens: 1024,
      temperature: 0,
      messages: [
        {
          role: 'user',
          content: buildEvaluationPrompt(promptText, content),
        },
      ],
    });
    const duration = Date.now() - startTime;

    // Parse response and extract score
    const responseText = message.content[0].type === 'text'
      ? message.content[0].text
      : '';

    const result = parseEvaluationResponse(responseText);

    server.log.info(
      {
        score: result.score,
        reasoning: result.reasoning.substring(0, 100) + '...',
        strengths: result.strengths.length,
        weaknesses: result.weaknesses.length,
        promptLength: promptText.length,
        apiDuration: duration,
        hasStructure: !!content?.sections,
      },
      `✅ AI evaluation completed: ${result.score.toFixed(3)}/1.000 (${duration}ms)`
    );

    return result.score;

  } catch (error) {
    const err = error instanceof Error ? error : new Error(String(error));
    server.log.warn(
      {
        error: err.message,
        errorType: err.name,
        stack: err.stack?.split('\n')[0]
      },
      '⚠️  AI evaluation failed, falling back to heuristic scoring'
    );
    return evaluatePromptHeuristic(content, server);
  }
}

/**
 * Extract readable text from canonical format or raw content
 */
function extractPromptText(content: any): string {
  if (!content) return '';

  try {
    // Handle canonical format
    if (content.sections && Array.isArray(content.sections)) {
      const sections = content.sections;
      let text = '';

      for (const section of sections) {
        // Add section title
        if (section.title) {
          text += `## ${section.title}\n\n`;
        }

        // Add section content based on type
        if (section.content) {
          text += `${section.content}\n\n`;
        }

        if (section.items && Array.isArray(section.items)) {
          text += section.items.map((item: any) =>
            typeof item === 'string' ? `- ${item}` : JSON.stringify(item)
          ).join('\n') + '\n\n';
        }

        if (section.rules && Array.isArray(section.rules)) {
          text += section.rules.map((rule: any) =>
            typeof rule === 'string' ? `- ${rule}` : JSON.stringify(rule)
          ).join('\n') + '\n\n';
        }

        if (section.examples && Array.isArray(section.examples)) {
          text += '### Examples\n';
          text += section.examples.map((ex: any) => {
            if (typeof ex === 'string') return ex;
            let exText = '';
            if (ex.title) exText += `**${ex.title}**\n`;
            if (ex.description) exText += `${ex.description}\n`;
            if (ex.code) exText += `\`\`\`\n${ex.code}\n\`\`\`\n`;
            return exText;
          }).join('\n') + '\n\n';
        }
      }

      return text.trim();
    }

    // Handle string content
    if (typeof content === 'string') {
      return content;
    }

    // Try to stringify object
    return JSON.stringify(content, null, 2);

  } catch (error) {
    return '';
  }
}

/**
 * Build evaluation prompt for Claude
 */
function buildEvaluationPrompt(promptText: string, content: any): string {
  const hasStructure = !!(content?.sections && Array.isArray(content.sections));
  const structureNote = hasStructure
    ? 'This prompt uses a structured canonical format with sections.'
    : 'This prompt is in plain text format.';

  return `You are an expert prompt engineer evaluating the quality of AI prompts for a package registry.

${structureNote}

Evaluate this prompt based on:
1. **Clarity** (25%) - Is it clear, unambiguous, and easy to understand?
2. **Structure** (25%) - Is it well-organized with logical flow?
3. **Effectiveness** (30%) - Will it produce reliable, high-quality outputs?
4. **Best Practices** (20%) - Does it follow prompt engineering best practices?

PROMPT TO EVALUATE:
---
${promptText.slice(0, 8000)}
---

Provide a score from 0.0 to 1.0 (where 1.0 is exceptional quality) in this EXACT format:

SCORE: [your decimal score]
REASONING: [2-3 sentences explaining the score]
STRENGTHS: [comma-separated list of 2-3 strengths]
WEAKNESSES: [comma-separated list of 2-3 weaknesses, or "none" if excellent]

Be concise and direct. Focus on actionable assessment.`;
}

/**
 * Parse Claude's evaluation response
 */
function parseEvaluationResponse(response: string): AIEvaluationResult {
  const scoreMatch = response.match(/SCORE:\s*([0-9.]+)/i);
  const reasoningMatch = response.match(/REASONING:\s*(.+?)(?=STRENGTHS:|$)/is);
  const strengthsMatch = response.match(/STRENGTHS:\s*(.+?)(?=WEAKNESSES:|$)/is);
  const weaknessesMatch = response.match(/WEAKNESSES:\s*(.+?)(?=$)/is);

  const score = scoreMatch
    ? Math.max(0, Math.min(1, parseFloat(scoreMatch[1])))
    : 0.5; // Default to middle if parsing fails

  const reasoning = reasoningMatch
    ? reasoningMatch[1].trim()
    : 'AI evaluation completed';

  const strengths = strengthsMatch
    ? strengthsMatch[1].split(',').map(s => s.trim()).filter(s => s.length > 0)
    : [];

  const weaknesses = weaknessesMatch
    ? weaknessesMatch[1].split(',').map(s => s.trim()).filter(s => s.length > 0 && s.toLowerCase() !== 'none')
    : [];

  return {
    score,
    reasoning,
    strengths,
    weaknesses,
    suggestions: [], // Could be expanded in future
  };
}

/**
 * Fallback heuristic evaluation when AI is unavailable
 * Uses same logic as scorePromptContent but returns 0-1 scale
 */
function evaluatePromptHeuristic(content: any, server?: FastifyInstance): number {
  if (!content) {
    server?.log.debug('Empty content provided for evaluation');
    return 0;
  }

  let score = 0;

  try {
    if (content.sections && Array.isArray(content.sections)) {
      const sections = content.sections;

      // Multiple sections (shows structure) - 0.3 max
      if (sections.length >= 5) score += 0.3;
      else if (sections.length >= 3) score += 0.2;
      else if (sections.length >= 1) score += 0.1;

      // Section type diversity - 0.2 max
      const sectionTypes = new Set(sections.map((s: any) => s.type));
      if (sectionTypes.size >= 4) score += 0.2;
      else if (sectionTypes.size >= 2) score += 0.1;

      // Total content length - 0.3 max
      let totalContentLength = 0;
      sections.forEach((section: any) => {
        if (section.content) totalContentLength += section.content.length;
        if (section.items) totalContentLength += JSON.stringify(section.items).length;
        if (section.rules) totalContentLength += JSON.stringify(section.rules).length;
        if (section.examples) totalContentLength += JSON.stringify(section.examples).length;
      });

      if (totalContentLength >= 2000) score += 0.3;
      else if (totalContentLength >= 1000) score += 0.2;
      else if (totalContentLength >= 500) score += 0.1;
      else if (totalContentLength >= 200) score += 0.05;

      // Has instructions/rules section - 0.2 max
      const hasInstructions = sections.some((s: any) =>
        s.type === 'instructions' || s.type === 'rules' || s.type === 'guidelines'
      );
      if (hasInstructions) score += 0.2;
    } else if (typeof content === 'string') {
      // Simple string content scoring
      const length = content.length;
      if (length >= 2000) score += 0.5;
      else if (length >= 1000) score += 0.3;
      else if (length >= 500) score += 0.2;
      else if (length >= 200) score += 0.1;
    }
  } catch (error) {
    return 0.1;
  }

  return Math.min(1.0, score);
}

/**
 * Get detailed AI evaluation (for debugging/admin purposes)
 */
export async function getDetailedAIEvaluation(
  content: any,
  server: FastifyInstance
): Promise<AIEvaluationResult> {
  if (!config.ai.evaluationEnabled || !config.ai.anthropicApiKey) {
    const score = evaluatePromptHeuristic(content);
    return {
      score,
      reasoning: 'Heuristic evaluation (AI disabled)',
      strengths: ['Structured content'],
      weaknesses: ['AI evaluation not available'],
      suggestions: ['Enable AI evaluation for detailed analysis'],
    };
  }

  try {
    const anthropic = new Anthropic({
      apiKey: config.ai.anthropicApiKey,
    });

    const promptText = extractPromptText(content);

    const message = await anthropic.messages.create({
<<<<<<< HEAD
      model: ANTHROPIC_MODELS.SONNET_4_5,
=======
      model: CLAUDE_MODEL,
>>>>>>> cb063a02
      max_tokens: 2048,
      temperature: 0,
      messages: [
        {
          role: 'user',
          content: buildEvaluationPrompt(promptText, content),
        },
      ],
    });

    const responseText = message.content[0].type === 'text'
      ? message.content[0].text
      : '';

    return parseEvaluationResponse(responseText);

  } catch (error) {
    const err = error instanceof Error ? error : new Error(String(error));
    server.log.error({ error: err.message }, 'Detailed AI evaluation failed');

    const fallbackScore = evaluatePromptHeuristic(content);
    return {
      score: fallbackScore,
      reasoning: `AI evaluation failed: ${err.message}`,
      strengths: [],
      weaknesses: ['AI evaluation error'],
      suggestions: ['Check API key and connectivity'],
    };
  }
}

/**
 * Extract metadata (language, framework, category) from package content using AI
 */
export async function extractMetadataWithAI(
  content: any,
  existingMetadata: { language?: string; framework?: string; category?: string; tags?: string[]; description?: string },
  server: FastifyInstance
): Promise<AIMetadataResult> {
  if (!config.ai.evaluationEnabled || !config.ai.anthropicApiKey) {
    return {};
  }

  try {
    const anthropic = new Anthropic({
      apiKey: config.ai.anthropicApiKey,
    });

    const promptText = extractPromptText(content);
    const tags = existingMetadata.tags?.join(', ') || 'none';
    const description = existingMetadata.description || '';

    const message = await anthropic.messages.create({
      model: CLAUDE_MODEL,
      max_tokens: 512,
      temperature: 0,
      messages: [
        {
          role: 'user',
          content: `Analyze this package and extract metadata. Return ONLY a JSON object with these fields (use null if not applicable):
{
  "language": "primary programming language (javascript, typescript, python, go, rust, java, csharp, php, ruby, swift, kotlin, or null)",
  "framework": "primary framework (react, nextjs, vue, angular, svelte, django, fastapi, flask, rails, laravel, express, nestjs, spring, dotnet, or null)",
  "category": "best category from this list: development, development/frontend, development/backend, development/fullstack, development/testing, development/debugging, development/code-review, development/refactoring, development/framework, data, data/analysis, data/ml, data/etl, security, security/audit, security/pentest, documentation, documentation/api, documentation/technical, framework, framework/frontend, framework/backend, framework/fullstack, workflow, workflow/agile, workflow/project-management, automation, automation/ci-cd, automation/deployment, automation/testing, or null"
}

Package description: ${description}
Tags: ${tags}

Content preview (first 1000 chars):
${promptText.substring(0, 1000)}

Return ONLY the JSON object, nothing else.`,
        },
      ],
    });

    const responseText = message.content[0].type === 'text'
      ? message.content[0].text
      : '';

    // Parse JSON response
    const jsonMatch = responseText.match(/\{[\s\S]*\}/);
    if (jsonMatch) {
      const result = JSON.parse(jsonMatch[0]);
      server.log.info({ extracted: result }, '🤖 Extracted metadata with AI');
      return {
        language: result.language || undefined,
        framework: result.framework || undefined,
        category: result.category || undefined,
      };
    }

    return {};

  } catch (error) {
    const err = error instanceof Error ? error : new Error(String(error));
    server.log.warn({ error: err.message }, '⚠️  AI metadata extraction failed');
    return {};
  }
}<|MERGE_RESOLUTION|>--- conflicted
+++ resolved
@@ -8,7 +8,6 @@
 import Anthropic from '@anthropic-ai/sdk';
 import { FastifyInstance } from 'fastify';
 import { config } from '../config.js';
-import { ANTHROPIC_MODELS } from '../config/models.js';
 
 export interface AIEvaluationResult {
   score: number; // 0.0 to 1.0 (maps to 1.0 points in quality algorithm)
@@ -66,11 +65,7 @@
     // Call Claude API with structured evaluation prompt
     const startTime = Date.now();
     const message = await anthropic.messages.create({
-<<<<<<< HEAD
-      model: ANTHROPIC_MODELS.SONNET_4_5,
-=======
       model: CLAUDE_MODEL,
->>>>>>> cb063a02
       max_tokens: 1024,
       temperature: 0,
       messages: [
@@ -336,11 +331,7 @@
     const promptText = extractPromptText(content);
 
     const message = await anthropic.messages.create({
-<<<<<<< HEAD
-      model: ANTHROPIC_MODELS.SONNET_4_5,
-=======
       model: CLAUDE_MODEL,
->>>>>>> cb063a02
       max_tokens: 2048,
       temperature: 0,
       messages: [
